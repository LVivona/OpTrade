from datetime import datetime
from typing import Tuple, Optional
import numpy as np
import pandas as pd

# Custom modules
from optrade.data.thetadata.listings import get_strikes
from optrade.data.thetadata.stocks import get_stock_data

<<<<<<< HEAD

# TODO: Add cleanup of historical data directories
# TODO: Add assertions and checks that if clean_up then use /temp folder NOT historical data
def find_optimal_strike(
    start_date: datetime ,
    exp: datetime,
    /,
    root: str = "AAPL",
    right: str = "C",
    interval_min: int = 1,
    moneyness: str = "OTM",
    target_band: float = 0.05,
    volatility_type: str = "period",
    volatility_scaled: bool = True,
    volatility_scalar: float = 1.0,
    volatility_window: float = 0.8,
    clean_up: bool = False,
    offline: bool = False,
    deterministic: Optional[
        bool
    ] = True,  # TODO: Implement deterministic algorithm or random selection
=======
SCRIPT_DIR = os.path.dirname(os.path.abspath(__file__))

def find_optimal_strike(
    root: str="AAPL",
    start_date: str="20241107",
    exp: str="20241213",
    right: str="C",
    interval_min: int=1,
    moneyness: str="OTM",
    target_band: float=0.05,
    hist_vol: Optional[float]=None,
    volatility_scaled: bool=True,
    volatility_scalar: float=1.0,
    clean_up: bool=False,
    offline: bool=False,
    deterministic: Optional[bool] = True, # TODO: Implement deterministic algorithm or random selection
>>>>>>> 666d177d
) -> Tuple[float, str]:
    """
    Finds the optimal strike price for option return forecasting, prioritizing strikes
    that are likely to provide meaningful price movement data.

    Args:
        root: The root symbol of the option
        start_date: The start date in YYYYMMDD format
        exp: The expiration date in YYYYMMDD format
        right: Option type - "C" for call or "P" for put
        target_band: Base percentage distance from current price for strike selection
        moneyness: Desired moneyness - "OTM", "ITM", or "ATM"
        volatility_type: Type of volatility to use for scaling target_band. Options: "daily", "period", "annualized".
                         For most usecases, "period" type is recommended.
        volatility_scaled: Whether to adjust target_band based on historical volatility
        volatility_scalar: The number of standard deviations to scale the target_band by.
        volatility_window: Proportion of data to use for historical volatility calculation (best practices: use training + validation data portion)
        clean_up (bool): Whether to clean up script temporary data directories
        offline (bool): Whether to use offline data (saved in historical_data directory).
        deterministic: Use deterministic algorithm for strike selection
    Returns:
        Tuple of (optimal_strike, option_symbol)

    Notes:
        - Uses log returns for volatility calculation as they better capture the
          multiplicative nature of price movements
        - Incorporates historical volatility to adapt strike selection to the
          current market environment
        - For OTM options, ensures strikes aren't too far OTM to maintain sufficient
          price movement for modeling
    """

    start_date = start_date.strftime("%Y%m%d")
    exp = exp.strftime("%Y%m%d")
    # Get current price and available strikes


    try:
        stock_data = get_stock_data(
            root=root,
            start_date=start_date,
            end_date=start_date,
            interval_min=interval_min,
            clean_up=clean_up,
            offline=offline,
        )
    except:
        # Shift start_date by 1 day if no data is found
        new_start_date = (pd.to_datetime(start_date, format='%Y%m%d') + pd.Timedelta(days=1)).strftime('%Y%m%d')
        stock_data = get_stock_data(
            root=root,
            start_date=new_start_date,
            end_date=new_start_date,
            interval_min=interval_min,
            clean_up=clean_up,
            offline=offline,
        )
        print(f"Stock data not found for {start_date}, shifting to {new_start_date}")

    # Get the average midprice for the day to use as the current price
    current_price = stock_data["mid_price"].mean()

    # Get all available strikes for a given expiration
    strikes = get_strikes(
        root=root,
        exp=exp,
        clean_up=clean_up,
        offline=offline,
    ).values.squeeze()

    # Calculate the target strike band
    if moneyness in ["ITM", "OTM"]:

        print(f"Volatility scalar: {volatility_scalar}. Historical volatility: {hist_vol}")

        # Get historical prices and calculate volatility
        if volatility_scaled:
<<<<<<< HEAD

            # Calculate number of days to use for historical volatility
            total_days = (
                pd.to_datetime(exp, format="%Y%m%d")
                - pd.to_datetime(start_date, format="%Y%m%d")
            ).days
            num_vol_days = int(volatility_window * total_days)
            vol_end_date = (
                pd.to_datetime(start_date, format="%Y%m%d")
                + pd.Timedelta(days=num_vol_days)
            ).strftime("%Y%m%d")

            stock_data = get_stock_data(
                root=root,
                start_date=start_date,
                end_date=vol_end_date,
                interval_min=interval_min,
                # save_dir=stocks_dir,
                clean_up=clean_up,
                offline=offline,
            )

            # Calculate historical volatility
            hist_vol = get_historical_volatility(stock_data, volatility_type)

=======
>>>>>>> 666d177d
            # Scale target band based on volatility
            scaled_vol = volatility_scalar * hist_vol  # (SD) * (num_SDs)
            strike_band = np.array(
                [
                    current_price - current_price * scaled_vol,
                    current_price + current_price * scaled_vol,
                ]
            )
        else:
            strike_band = np.array(
                [
                    current_price - target_band * current_price,
                    current_price + target_band * current_price,
                ]
            )

    # Calculate target strike based on moneyness. Find closest strike to target band
    if right == "C":
        if moneyness == "OTM":
            optimal_strike = strikes[np.argmin(np.abs(strikes - strike_band[0]))]
        elif moneyness == "ITM":
            optimal_strike = strikes[np.argmin(np.abs(strikes - strike_band[1]))]
        elif moneyness == "ATM":
            optimal_strike = strikes[np.argmin(np.abs(strikes - current_price))]
        else:
            raise ValueError(f"Invalid moneyness: {moneyness}")
    else:  # Put options
        if moneyness == "OTM":
            optimal_strike = strikes[np.argmin(np.abs(strikes - strike_band[1]))]
        elif moneyness == "ITM":
            optimal_strike = strikes[np.argmin(np.abs(strikes - strike_band[0]))]
        elif moneyness == "ATM":
            optimal_strike = strikes[np.argmin(np.abs(strikes - current_price))]
        else:
            raise ValueError(f"Invalid moneyness: {moneyness}")

    return optimal_strike


if __name__ == "__main__":
    optimal_strike = find_optimal_strike(
        root="AAPL",
        start_date="20241107",
        exp="20241206",
        right="C",
        moneyness="ITM",
        target_band=0.10,
        hist_vol=0.20,
        volatility_scaled=True,
        volatility_scalar=2.0,
<<<<<<< HEAD
        volatility_window=0.8,
        clean_up=False,
        offline=True,
    )
=======
        clean_up=True,
        offline=False,)
>>>>>>> 666d177d

    from rich.console import Console

    console = Console()
    console.log(
        f"Optimal strike of {optimal_strike} found successfully!", style="bold green"
    )<|MERGE_RESOLUTION|>--- conflicted
+++ resolved
@@ -6,31 +6,7 @@
 # Custom modules
 from optrade.data.thetadata.listings import get_strikes
 from optrade.data.thetadata.stocks import get_stock_data
-
-<<<<<<< HEAD
-
-# TODO: Add cleanup of historical data directories
-# TODO: Add assertions and checks that if clean_up then use /temp folder NOT historical data
-def find_optimal_strike(
-    start_date: datetime ,
-    exp: datetime,
-    /,
-    root: str = "AAPL",
-    right: str = "C",
-    interval_min: int = 1,
-    moneyness: str = "OTM",
-    target_band: float = 0.05,
-    volatility_type: str = "period",
-    volatility_scaled: bool = True,
-    volatility_scalar: float = 1.0,
-    volatility_window: float = 0.8,
-    clean_up: bool = False,
-    offline: bool = False,
-    deterministic: Optional[
-        bool
-    ] = True,  # TODO: Implement deterministic algorithm or random selection
-=======
-SCRIPT_DIR = os.path.dirname(os.path.abspath(__file__))
+from optrade.src.utils.data.volatility import get_historical_volatility
 
 def find_optimal_strike(
     root: str="AAPL",
@@ -40,13 +16,13 @@
     interval_min: int=1,
     moneyness: str="OTM",
     target_band: float=0.05,
-    hist_vol: Optional[float]=None,
+    volatility_type: str="period",
     volatility_scaled: bool=True,
     volatility_scalar: float=1.0,
+    volatility_window: float=0.8,
     clean_up: bool=False,
     offline: bool=False,
     deterministic: Optional[bool] = True, # TODO: Implement deterministic algorithm or random selection
->>>>>>> 666d177d
 ) -> Tuple[float, str]:
     """
     Finds the optimal strike price for option return forecasting, prioritizing strikes
@@ -124,18 +100,11 @@
 
         # Get historical prices and calculate volatility
         if volatility_scaled:
-<<<<<<< HEAD
 
             # Calculate number of days to use for historical volatility
-            total_days = (
-                pd.to_datetime(exp, format="%Y%m%d")
-                - pd.to_datetime(start_date, format="%Y%m%d")
-            ).days
+            total_days = (pd.to_datetime(exp, format='%Y%m%d') - pd.to_datetime(start_date, format='%Y%m%d')).days
             num_vol_days = int(volatility_window * total_days)
-            vol_end_date = (
-                pd.to_datetime(start_date, format="%Y%m%d")
-                + pd.Timedelta(days=num_vol_days)
-            ).strftime("%Y%m%d")
+            vol_end_date = (pd.to_datetime(start_date, format='%Y%m%d') + pd.Timedelta(days=num_vol_days)).strftime('%Y%m%d')
 
             stock_data = get_stock_data(
                 root=root,
@@ -150,8 +119,6 @@
             # Calculate historical volatility
             hist_vol = get_historical_volatility(stock_data, volatility_type)
 
-=======
->>>>>>> 666d177d
             # Scale target band based on volatility
             scaled_vol = volatility_scalar * hist_vol  # (SD) * (num_SDs)
             strike_band = np.array(
@@ -202,15 +169,9 @@
         hist_vol=0.20,
         volatility_scaled=True,
         volatility_scalar=2.0,
-<<<<<<< HEAD
         volatility_window=0.8,
         clean_up=False,
-        offline=True,
-    )
-=======
-        clean_up=True,
-        offline=False,)
->>>>>>> 666d177d
+        offline=True,)
 
     from rich.console import Console
 
